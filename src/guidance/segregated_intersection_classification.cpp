--- conflicted
+++ resolved
@@ -75,8 +75,6 @@
             coordExtractor.GetCoordinateCloseToTurn(intersection_node, to_edge_id, false, to_node);
         auto const node_from = coordExtractor.GetCoordinateCloseToTurn(
             intersection_node, from_edge_id_outgoing, false, from_node);
-<<<<<<< HEAD
-=======
 
         util::Log() << "from edge id :: " << from_edge_id << ", to edge id :: " << to_edge_id;
         util::Log() << "intersection node :: " << intersection_node;
@@ -84,7 +82,6 @@
         util::Log() << "turn angle :: " << util::coordinate_calculation::computeAngle(
             node_from, coordinates[intersection_node], node_to) ;
 
->>>>>>> edc8cdaf
         return util::coordinate_calculation::computeAngle(
             node_from, coordinates[intersection_node], node_to);
     };
@@ -96,10 +93,7 @@
         BOOST_ASSERT(id != INVALID_NAMEID);
         auto const name = names.GetNameForID(id);
 
-<<<<<<< HEAD
-=======
         util::Log() << "node :: " << node << ", edge_id :: " << edge_id << ", name :: " << name;
->>>>>>> edc8cdaf
         return {edge_id,
                 node,
                 name,
@@ -117,8 +111,6 @@
                 turn_degree < INTERNAL_STRAIGHT_UPPER_BOUND);
     };
 
-<<<<<<< HEAD
-=======
     // Lambda to check if the turn set includes a right turn type
     const auto has_turn_right = [](std::set<guidance::DirectionModifier::Enum> &turn_types) {
         return turn_types.find(guidance::DirectionModifier::Right) != turn_types.end() ||
@@ -130,35 +122,24 @@
                turn_types.find(guidance::DirectionModifier::SharpLeft) != turn_types.end();
     };
 
->>>>>>> edc8cdaf
     auto isSegregated = [&](NodeID node1,
                             std::vector<EdgeInfo> v1,
                             std::vector<EdgeInfo> v2,
                             EdgeInfo const &current,
                             double edge_length) {
-<<<<<<< HEAD
-        // Internal intersection edges must be short and cannot be a roundabout
-=======
         // Internal intersection edges must be short and cannot be a roundabout.
         // Also they must be a road use (not footway, cycleway, etc.)
         // TODO - consider whether alleys, cul-de-sacs, and other road uses
         // are candidates to be marked as internal intersection edges.
->>>>>>> edc8cdaf
         // TODO adjust length as needed with lamda
         if (edge_length > INTERNAL_LENGTH_MAX || current.flags.roundabout)
         {
             return false;
         }
-<<<<<<< HEAD
-
-        // Look for oneway inbound edge
-        bool oneway_inbound = false;
-=======
         // Iterate through inbound edges and get turn degrees from driveable inbound
         // edges onto the candidate edge.
         bool oneway_inbound = false;
         std::set<guidance::DirectionModifier::Enum> incoming_turn_type;
->>>>>>> edc8cdaf
         for (auto const &edge_from : v1)
         {
             // Get the inbound edge and edge data
@@ -166,13 +147,10 @@
             auto const &edge_inbound_data = graph.GetEdgeData(edge_inbound);
             if (!edge_inbound_data.reversed)
             {
-<<<<<<< HEAD
-=======
                 // Store the turn type of incoming driveable edges.
                 incoming_turn_type.insert(guidance::getTurnDirection(
                     get_angle(edge_from.node, edge_inbound, current.edge)));
 
->>>>>>> edc8cdaf
                 // Skip any inbound edges not oneway (i.e. skip bidirectional)
                 // and link edge
                 // and not a road
@@ -183,57 +161,37 @@
                 {
                     continue;
                 }
-<<<<<<< HEAD
-
-=======
->>>>>>> edc8cdaf
                 // Get the turn degree from the inbound edge to the current edge
                 // Skip if the inbound edge is not somewhat perpendicular to the current edge
                 if (is_internal_straight(get_angle(edge_from.node, edge_inbound, current.edge)))
                 {
                     continue;
                 }
-<<<<<<< HEAD
-
-=======
->>>>>>> edc8cdaf
                 // If we are here the edge is a candidate oneway inbound
                 oneway_inbound = true;
                 break;
             }
         }
 
-<<<<<<< HEAD
-        // Return false if no valid oneway inbound edge
-=======
         // Must have an inbound oneway, excluding edges that are nearly straight
         // turn type onto the directed edge.
->>>>>>> edc8cdaf
         if (!oneway_inbound)
         {
             return false;
         }
 
-<<<<<<< HEAD
-        // Look for oneway outbound edge
-        bool oneway_outbound = false;
-=======
         // Iterate through outbound edges and get turn degrees from the candidate
         // edge onto outbound driveable edges.
         bool oneway_outbound = false;
         std::set<guidance::DirectionModifier::Enum> outgoing_turn_type;
->>>>>>> edc8cdaf
         for (auto const &edge_to : v2)
         {
             if (!edge_to.reversed)
             {
-<<<<<<< HEAD
-=======
                 // Store outgoing turn type for any driveable edges
                 outgoing_turn_type.insert(
                     guidance::getTurnDirection(get_angle(node1, current.edge, edge_to.edge)));
 
->>>>>>> edc8cdaf
                 // Skip any outbound edges not oneway (i.e. skip bidirectional)
                 // and link edge
                 // and not a road
@@ -257,20 +215,13 @@
                 break;
             }
         }
-<<<<<<< HEAD
-
-        // Return false if no valid oneway outbound edge
-=======
         // Must have outbound oneway at end node (exclude edges that are nearly
         // straight turn from directed edge
->>>>>>> edc8cdaf
         if (!oneway_outbound)
         {
             return false;
         }
 
-<<<<<<< HEAD
-=======
         // A further rejection case is if there are incoming edges that
         // have "opposite" turn degrees than outgoing edges or if the outgoing
         // edges have opposing turn degrees.
@@ -283,7 +234,6 @@
         // TODO - determine if we need to add name checks or need to check headings
         // of the inbound and outbound oneway edges
 
->>>>>>> edc8cdaf
         // Assume this is an intersection internal edge
         return true;
     };
