--- conflicted
+++ resolved
@@ -34,13 +34,9 @@
                                                       core_data_path,
                                                       geometries_path,
                                                       timestamp_path,
-<<<<<<< HEAD
                                                       turn_weight_penalties_path,
                                                       turn_duration_penalties_path,
-                                                      datasource_indexes_path,
-=======
                                                       datasource_names_path,
->>>>>>> bb0b03bb
                                                       datasource_indexes_path,
                                                       names_data_path,
                                                       properties_path,
